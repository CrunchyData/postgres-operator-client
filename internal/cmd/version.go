// Copyright 2021 - 2023 Crunchy Data Solutions, Inc.
//
// Licensed under the Apache License, Version 2.0 (the "License");
// you may not use this file except in compliance with the License.
// You may obtain a copy of the License at
//
//     http://www.apache.org/licenses/LICENSE-2.0
//
// Unless required by applicable law or agreed to in writing, software
// distributed under the License is distributed on an "AS IS" BASIS,
// WITHOUT WARRANTIES OR CONDITIONS OF ANY KIND, either express or implied.
// See the License for the specific language governing permissions and
// limitations under the License.

package cmd

import (
	"context"
	"fmt"

	"github.com/spf13/cobra"
	v1 "k8s.io/apiextensions-apiserver/pkg/client/clientset/clientset/typed/apiextensions/v1"
	metav1 "k8s.io/apimachinery/pkg/apis/meta/v1"

	"github.com/crunchydata/postgres-operator-client/internal"
)

// newVersionCommand returns the CLI client version and the Postgres operator
// version.
func newVersionCommand(config *internal.Config) *cobra.Command {

	cmd := &cobra.Command{
		Use:   "version",
		Short: "PGO client and operator versions",
		Long: `Version displays the versions of the PGO client and the Crunchy Postgres Operator

### RBAC Requirements
    Resources                                       Verbs
    ---------                                       -----
    customresourcedefinitions.apiextensions.k8s.io  [get]

    Note: This RBAC needs to be cluster-scoped.

### Usage`,
	}

	// No arguments for 'version'
	cmd.Args = cobra.NoArgs

	cmd.Example = internal.FormatExample(fmt.Sprintf(`# Request the version of the client and the operator
pgo version

### Example output
<<<<<<< HEAD
Client Version: v0.4.0
Operator Version: v5.5.0`)
=======
Client Version: %s
Operator Version: v5.5.0`, clientVersion))
>>>>>>> 1a2b27b5

	cmd.RunE = func(cmd *cobra.Command, args []string) error {

		cmd.Printf("Client Version: %s\n", clientVersion)

		ctx := context.Background()
		restConfig, err := config.ToRESTConfig()
		if err != nil {
			return err
		}
		// get a client capable of retrieving the PostgresCluster CRD
		client, err := v1.NewForConfig(restConfig)
		if err != nil {
			return err
		}
		crd, err := client.CustomResourceDefinitions().
			Get(ctx, "postgresclusters.postgres-operator.crunchydata.com", metav1.GetOptions{})
		if err != nil {
			return err
		}

		if crd != nil &&
			crd.ObjectMeta.Labels != nil &&
			crd.ObjectMeta.Labels["app.kubernetes.io/version"] != "" {

			cmd.Printf("Operator Version: v%s\n", crd.ObjectMeta.Labels["app.kubernetes.io/version"])
		} else {
			cmd.Println("Operator version not found.")
		}

		return nil
	}

	return cmd
}<|MERGE_RESOLUTION|>--- conflicted
+++ resolved
@@ -51,13 +51,8 @@
 pgo version
 
 ### Example output
-<<<<<<< HEAD
-Client Version: v0.4.0
-Operator Version: v5.5.0`)
-=======
 Client Version: %s
 Operator Version: v5.5.0`, clientVersion))
->>>>>>> 1a2b27b5
 
 	cmd.RunE = func(cmd *cobra.Command, args []string) error {
 
