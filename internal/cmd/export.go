--- conflicted
+++ resolved
@@ -238,85 +238,44 @@
 		// TODO (jmckulk): collect client version, after pgo version command is implemented
 
 		// Gather cluster wide resources
-<<<<<<< HEAD
-		err = gatherKubeServerVersion(ctx, discoveryClient, clusterName, *tw, cmd)
+		err = gatherKubeServerVersion(ctx, discoveryClient, clusterName, tw, cmd)
 
 		if err == nil {
-			err = gatherNodes(ctx, clientset, clusterName, *tw, cmd)
+			err = gatherNodes(ctx, clientset, clusterName, tw, cmd)
 		}
 
 		if err == nil {
-			err = gatherCurrentNamespace(ctx, clientset, namespace, clusterName, *tw, cmd)
+			err = gatherCurrentNamespace(ctx, clientset, namespace, clusterName, tw, cmd)
 		}
 
 		// Namespaced resources
 		if err == nil {
-			err = gatherClusterSpec(ctx, get, clusterName, *tw, cmd)
+			err = gatherClusterSpec(ctx, get, clusterName, tw, cmd)
 		}
 
 		// TODO (jmckulk): pod describe output
 		if err == nil {
-			err = gatherNamespacedAPIResources(ctx, dynamicClient, namespace, clusterName, *tw, cmd)
+			err = gatherNamespacedAPIResources(ctx, dynamicClient, namespace, clusterName, tw, cmd)
 		}
 
 		if err == nil {
-			err = gatherEvents(ctx, clientset, namespace, clusterName, *tw, cmd)
+			err = gatherEvents(ctx, clientset, namespace, clusterName, tw, cmd)
 		}
 
 		// Logs
+    if numLogs > 0 {
+		  if err == nil {
+			  err = gatherPostgresqlLogs(ctx, clientset, restConfig, namespace, clusterName, numLogs, tw, cmd)
+      }
+		}
+
 		if err == nil {
-			err = gatherPostgresqlLogs(ctx, clientset, restConfig, namespace, clusterName, numLogs, *tw, cmd)
-		}
-
-		if err == nil {
-			err = gatherPodLogs(ctx, clientset, namespace, clusterName, *tw, cmd)
+			err = gatherPodLogs(ctx, clientset, namespace, clusterName, tw, cmd)
 		}
 
 		// Exec resources
 		if err == nil {
-			err = gatherPatroniInfo(ctx, clientset, restConfig, namespace, clusterName, *tw, cmd)
-=======
-		if err := gatherKubeServerVersion(ctx, discoveryClient, clusterName, tw); err != nil {
-			return err
-		}
-
-		if err := gatherNodes(ctx, clientset, clusterName, tw); err != nil {
-			return err
-		}
-
-		if err := gatherCurrentNamespace(ctx, clientset, namespace, clusterName, tw); err != nil {
-			return err
-		}
-
-		// Namespaced resources
-		if err := gatherClusterSpec(ctx, dynamicClient, namespace, clusterName, tw); err != nil {
-			return err
-		}
-
-		// TODO (jmckulk): pod describe output
-		if err := gatherNamespacedAPIResources(ctx, dynamicClient, namespace, clusterName, tw); err != nil {
-			return err
-		}
-
-		if err := gatherEvents(ctx, clientset, namespace, clusterName, tw); err != nil {
-			return err
-		}
-
-		// Logs
-		if numLogs > 0 {
-			if err := gatherPostgresqlLogs(ctx, clientset, restConfig, namespace, clusterName, numLogs, tw); err != nil {
-				return err
-			}
-		}
-
-		if err := gatherPodLogs(ctx, clientset, namespace, clusterName, tw); err != nil {
-			return err
-		}
-
-		// Exec resources
-		if err := gatherPatroniInfo(ctx, clientset, restConfig, namespace, clusterName, tw); err != nil {
-			return err
->>>>>>> 8fe4f2e7
+			err = gatherPatroniInfo(ctx, clientset, restConfig, namespace, clusterName, tw, cmd)
 		}
 
 		// Print cli output
@@ -335,12 +294,8 @@
 func gatherKubeServerVersion(_ context.Context,
 	client *discovery.DiscoveryClient,
 	clusterName string,
-<<<<<<< HEAD
-	tw tar.Writer,
-	cmd *cobra.Command,
-=======
-	tw *tar.Writer,
->>>>>>> 8fe4f2e7
+	tw *tar.Writer,
+	cmd *cobra.Command,
 ) error {
 	ver, err := client.ServerVersion()
 	if err != nil {
@@ -348,11 +303,7 @@
 	}
 
 	path := clusterName + "/server-version"
-<<<<<<< HEAD
-	if err := writeTar(&tw, []byte(ver.String()), path, cmd); err != nil {
-=======
-	if err := writeTar(tw, []byte(ver.String()), path); err != nil {
->>>>>>> 8fe4f2e7
+	if err := writeTar(tw, []byte(ver.String()), path, cmd); err != nil {
 		return err
 	}
 	return nil
@@ -363,12 +314,8 @@
 func gatherNodes(ctx context.Context,
 	clientset *kubernetes.Clientset,
 	clusterName string,
-<<<<<<< HEAD
-	tw tar.Writer,
-	cmd *cobra.Command,
-=======
-	tw *tar.Writer,
->>>>>>> 8fe4f2e7
+	tw *tar.Writer,
+	cmd *cobra.Command,
 ) error {
 	list, err := clientset.CoreV1().Nodes().List(ctx, metav1.ListOptions{})
 	if err != nil {
@@ -387,11 +334,7 @@
 	}
 
 	path := clusterName + "/nodes/list"
-<<<<<<< HEAD
-	if err := writeTar(&tw, buf.Bytes(), path, cmd); err != nil {
-=======
-	if err := writeTar(tw, buf.Bytes(), path); err != nil {
->>>>>>> 8fe4f2e7
+	if err := writeTar(tw, buf.Bytes(), path, cmd); err != nil {
 		return err
 	}
 
@@ -403,12 +346,8 @@
 	clientset *kubernetes.Clientset,
 	namespace string,
 	clusterName string,
-<<<<<<< HEAD
-	tw tar.Writer,
-	cmd *cobra.Command,
-=======
-	tw *tar.Writer,
->>>>>>> 8fe4f2e7
+	tw *tar.Writer,
+	cmd *cobra.Command,
 ) error {
 	get, err := clientset.CoreV1().Namespaces().Get(ctx, namespace, metav1.GetOptions{})
 	if err != nil {
@@ -425,11 +364,7 @@
 	}
 
 	path := clusterName + "/current-namespace.yaml"
-<<<<<<< HEAD
-	if err = writeTar(&tw, b, path, cmd); err != nil {
-=======
-	if err = writeTar(tw, b, path); err != nil {
->>>>>>> 8fe4f2e7
+	if err = writeTar(tw, b, path, cmd); err != nil {
 		return err
 	}
 	return nil
@@ -438,12 +373,8 @@
 func gatherClusterSpec(ctx context.Context,
 	postgresCluster *unstructured.Unstructured,
 	clusterName string,
-<<<<<<< HEAD
-	tw tar.Writer,
-	cmd *cobra.Command,
-=======
-	tw *tar.Writer,
->>>>>>> 8fe4f2e7
+	tw *tar.Writer,
+	cmd *cobra.Command,
 ) error {
 	b, err := yaml.Marshal(postgresCluster)
 	if err != nil {
@@ -451,11 +382,7 @@
 	}
 
 	path := clusterName + "/postgrescluster.yaml"
-<<<<<<< HEAD
-	if err := writeTar(&tw, b, path, cmd); err != nil {
-=======
-	if err := writeTar(tw, b, path); err != nil {
->>>>>>> 8fe4f2e7
+	if err := writeTar(tw, b, path, cmd); err != nil {
 		return err
 	}
 	return nil
@@ -469,12 +396,8 @@
 	client dynamic.Interface,
 	namespace string,
 	clusterName string,
-<<<<<<< HEAD
-	tw tar.Writer,
-	cmd *cobra.Command,
-=======
-	tw *tar.Writer,
->>>>>>> 8fe4f2e7
+	tw *tar.Writer,
+	cmd *cobra.Command,
 ) error {
 	for _, gvr := range namespacedResources {
 		list, err := client.Resource(gvr).Namespace(namespace).
@@ -506,11 +429,7 @@
 		// Define the file name/path where the list file will be created and
 		// write to the tar
 		path := clusterName + "/" + gvr.Resource + "/list"
-<<<<<<< HEAD
-		if err := writeTar(&tw, buf.Bytes(), path, cmd); err != nil {
-=======
-		if err := writeTar(tw, buf.Bytes(), path); err != nil {
->>>>>>> 8fe4f2e7
+		if err := writeTar(tw, buf.Bytes(), path, cmd); err != nil {
 			return err
 		}
 
@@ -535,11 +454,7 @@
 			}
 
 			path := clusterName + "/" + gvr.Resource + "/" + obj.GetName() + ".yaml"
-<<<<<<< HEAD
-			if err := writeTar(&tw, b, path, cmd); err != nil {
-=======
-			if err := writeTar(tw, b, path); err != nil {
->>>>>>> 8fe4f2e7
+			if err := writeTar(tw, b, path, cmd); err != nil {
 				return err
 			}
 		}
@@ -553,12 +468,8 @@
 	clientset *kubernetes.Clientset,
 	namespace string,
 	clusterName string,
-<<<<<<< HEAD
-	tw tar.Writer,
-	cmd *cobra.Command,
-=======
-	tw *tar.Writer,
->>>>>>> 8fe4f2e7
+	tw *tar.Writer,
+	cmd *cobra.Command,
 ) error {
 	// TODO (jmckulk): do we need to order events?
 	list, err := clientset.CoreV1().Events(namespace).List(ctx, metav1.ListOptions{})
@@ -617,11 +528,7 @@
 	}
 
 	path := clusterName + "/events"
-<<<<<<< HEAD
-	if err := writeTar(&tw, buf.Bytes(), path, cmd); err != nil {
-=======
-	if err := writeTar(tw, buf.Bytes(), path); err != nil {
->>>>>>> 8fe4f2e7
+	if err := writeTar(tw, buf.Bytes(), path, cmd); err != nil {
 		return err
 	}
 
@@ -634,14 +541,9 @@
 	config *rest.Config,
 	namespace string,
 	clusterName string,
-<<<<<<< HEAD
-	numLogs string,
-	tw tar.Writer,
-	cmd *cobra.Command,
-=======
 	numLogs int,
 	tw *tar.Writer,
->>>>>>> 8fe4f2e7
+	cmd *cobra.Command,
 ) error {
 	// Get the primary instance Pod by its labels
 	pods, err := clientset.CoreV1().Pods(namespace).List(ctx, metav1.ListOptions{
@@ -706,11 +608,7 @@
 		}
 
 		path := clusterName + "/logs/postgresql/" + logFile
-<<<<<<< HEAD
-		if err := writeTar(&tw, buf.Bytes(), path, cmd); err != nil {
-=======
-		if err := writeTar(tw, buf.Bytes(), path); err != nil {
->>>>>>> 8fe4f2e7
+		if err := writeTar(tw, buf.Bytes(), path, cmd); err != nil {
 			return err
 		}
 	}
@@ -724,12 +622,8 @@
 	clientset *kubernetes.Clientset,
 	namespace string,
 	clusterName string,
-<<<<<<< HEAD
-	tw tar.Writer,
-	cmd *cobra.Command,
-=======
-	tw *tar.Writer,
->>>>>>> 8fe4f2e7
+	tw *tar.Writer,
+	cmd *cobra.Command,
 ) error {
 	// TODO: update to use specific client after SSA change
 	// Get the primary instance Pod by its labels
@@ -770,11 +664,7 @@
 			}
 
 			path := clusterName + "/logs/" + pod.GetName() + "/" + container.Name
-<<<<<<< HEAD
-			if err := writeTar(&tw, b, path, cmd); err != nil {
-=======
-			if err := writeTar(tw, b, path); err != nil {
->>>>>>> 8fe4f2e7
+			if err := writeTar(tw, b, path, cmd); err != nil {
 				return err
 			}
 		}
@@ -790,12 +680,8 @@
 	config *rest.Config,
 	namespace string,
 	clusterName string,
-<<<<<<< HEAD
-	tw tar.Writer,
-	cmd *cobra.Command,
-=======
-	tw *tar.Writer,
->>>>>>> 8fe4f2e7
+	tw *tar.Writer,
+	cmd *cobra.Command,
 ) error {
 	// TODO: update to use specific client after SSA change
 	// Get the primary instance Pod by its labels
@@ -859,11 +745,7 @@
 	}
 
 	path := clusterName + "/patroni-info"
-<<<<<<< HEAD
-	if err := writeTar(&tw, buf.Bytes(), path, cmd); err != nil {
-=======
-	if err := writeTar(tw, buf.Bytes(), path); err != nil {
->>>>>>> 8fe4f2e7
+	if err := writeTar(tw, buf.Bytes(), path, cmd); err != nil {
 		return err
 	}
 
